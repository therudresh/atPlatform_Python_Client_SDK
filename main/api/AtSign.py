--- conflicted
+++ resolved
@@ -1,11 +1,8 @@
 from atConnection import AtConnection
-<<<<<<< HEAD
-=======
 import ssl
 import socket
 import time
 import sys
->>>>>>> 09c64c2f
 
 class AtSign:
 	atSign = ""
