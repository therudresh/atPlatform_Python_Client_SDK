--- conflicted
+++ resolved
@@ -34,24 +34,17 @@
 
 	def connect():
 		try:
-		    _socket.connect(addrInfo)
+			_socket.connect(addrInfo)
 		except OSError as e:
-		    if str(e) == '119':
-		        print("In Progress")
-		    else:
-		        raise e
+			if str(e) == '119':
+				print("In Progress")
+			else:
+				raise e
 		connected = True
 
 	def disconnect():
-<<<<<<< HEAD
-		return False
-	
-	def executeCommand(command):
-		return None
-=======
 		secureRootSocket.close()
 		connected = False
->>>>>>> 09c64c2f
 
 	def __init__(self, host, port, context):
 		self.host = host
